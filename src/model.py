--- conflicted
+++ resolved
@@ -188,7 +188,6 @@
         return outputs
 
 
-<<<<<<< HEAD
 class KalmanFilter():
     def __init__(self, input_size, hidden_size, dropout_p=0.):
         self.kf = KalmanFilter(
@@ -200,7 +199,8 @@
         self.kf = self.kf.em(input_embeddings, n_iter=5)
         (filtered_state_means, filtered_state_covariances) = kf.filter(measurements)
         (smoothed_state_means, smoothed_state_covariances) = kf.smooth(measurements)
-=======
+
+
 class GeneratorRNN(BaseRNN):
     def __init__(self,
                  input_size: int,
@@ -230,8 +230,6 @@
         out_states, hidden = self.rnn(inputs, init_hidden)
         outputs = self.out_layer(out_states.contiguous())
         return outputs, hidden
->>>>>>> f6a03209
-
 
 class Model(nn.Module):
     def __init__(self):
